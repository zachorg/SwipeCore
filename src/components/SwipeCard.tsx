import {
  motion,
  PanInfo,
  useMotionValue,
  useTransform,
  animate,
  AnimatePresence,
} from "framer-motion";
import { RestaurantCard, SwipeConfig } from "@/types/Types";
import {
  Star,
  Clock,
  MapPin,
  DollarSign,
  ChevronUp,
  Phone,
  Globe,
} from "lucide-react";
import { useState, useRef, useCallback, useEffect } from "react";
import { Button } from "./ui/button";
import {
  Dialog,
  DialogContent,
  DialogHeader,
  DialogTitle,
  DialogFooter,
} from "@/components/ui/dialog";
import {
  getDeviceInfo,
  getOptimizedPerformanceConfig,
} from "@/utils/deviceOptimization";
import { isIOS, isAndroid } from "@/lib/utils";
import { NativeAds, getAndroidTestNativeAdUnitId, isNativeAdsTestMode, getMockNativeAd } from "@/utils/nativeAds";

interface SwipeCardProps {
  card: RestaurantCard;
  onSwipe: (cardId: string, direction: "menu" | "pass") => void;
  config: SwipeConfig;
  isTop: boolean;
  index: number;
  onCardTap?: (card: RestaurantCard) => void;
  handleOnExpand?: (cardId: string) => void;
  onSwipeDirection?: (direction: "menu" | "pass" | null) => void;
}

export function SwipeCard({
  card,
  onSwipe,
  config,
  isTop,
  index,
  onCardTap,
  handleOnExpand,
  onSwipeDirection,
}: SwipeCardProps) {
  const cardRef = useRef<HTMLDivElement | null>(null);
  const x = useMotionValue(0);
  const y = useMotionValue(0);
  const [isExpanded, setIsExpanded] = useState(false);
  const [currentImageIndex, setCurrentImageIndex] = useState(0);
  const [dragStartTime, setDragStartTime] = useState(0);
  const shouldAnimateRef = useRef(true);

  const [isDragging, setIsDragging] = useState(false);
  const [isPerformanceMode, setIsPerformanceMode] = useState(false);
  const dragMovedRef = useRef(false);
  const lastDirectionUpdateRef = useRef(0);
  const touchStartRef = useRef<{ x: number; y: number; time: number } | null>(
    null
  );
  const mockAd = getMockNativeAd();

  // Get device-optimized settings (moved outside useMemo to avoid hook rules violation)
  const deviceInfo = getDeviceInfo();
  const performanceConfig = getOptimizedPerformanceConfig(deviceInfo);
  const DRAG_START_THRESHOLD = performanceConfig.optimizedDragThreshold;

  const [openMapDialog, setOpenMapDialog] = useState(false);
  const [openMapDialogAddress, setOpenMapDialogAddress] = useState("");

  // Memoize expensive callbacks for better performance
  const handleMapsClick = useCallback((resturantAddress: string) => {
    setOpenMapDialogAddress(resturantAddress);
    setOpenMapDialog(true);
  }, []);

  const openMapsApp = useCallback(
    (provider: "google" | "apple") => {
      const encoded = encodeURIComponent(openMapDialogAddress);
      let url: string;
      if (provider === "google") {
        url = `https://www.google.com/maps/search/?api=1&query=${encoded}`;
      } else {
        url = `http://maps.apple.com/?daddr=${encoded}`;
      }

      // Close the dialog first for smooth UX
      setOpenMapDialog(false);

      // Small delay to ensure dialog closes smoothly
      setTimeout(() => {
        // Use window.open for better UX - opens in new tab/app without refreshing current page
        const mapWindow = window.open(url, "_blank", "noopener,noreferrer");

        // Fallback for mobile devices where window.open might be blocked
        if (!mapWindow || mapWindow.closed) {
          window.location.href = url;
        }
      }, 150); // Small delay for smooth animation
    },
    [openMapDialogAddress]
  );

  // Image navigation handlers
  const handleImageNavigation = useCallback(
    (event: React.MouseEvent, direction: "left" | "right") => {
      event.stopPropagation();
      if (!card.images || card.images.length <= 1) return;

      if (direction === "left") {
        setCurrentImageIndex((prev) =>
          prev > 0 ? prev - 1 : card.images!.length - 1
        );
      } else {
        setCurrentImageIndex((prev) =>
          prev < card.images!.length - 1 ? prev + 1 : 0
        );
      }
    },
    [card.images]
  );

  // Get current image URL
  const getCurrentImageUrl = useCallback(() => {
<<<<<<< HEAD
    if (card.photos && card.photos.length > 0) {
      return card.photos[currentImageIndex].url;
    }
    return null;
  }, [card.images, card.photos, currentImageIndex]);
=======
    if ((card as any).isSponsored) {
      if (card.photoUrls && card.photoUrls.length > 0) {
        return card.photoUrls[Math.min(currentImageIndex, card.photoUrls.length - 1)];
      }
      return mockAd.imageUrl;
    }
    if (card.photoUrls && card.photoUrls.length > 0) {
      return card.photoUrls[currentImageIndex];
    }
    return null;
  }, [card.photoUrls, currentImageIndex, (card as any).isSponsored]);
>>>>>>> ad19303f

  // Transform values for animations (fixed - removed useMemo around hooks)
  const rotate = useTransform(
    x,
    [-200, 200],
    [-config.maxRotation, config.maxRotation]
  );

  // Conditional opacity transform - only for high-end devices
  const opacity = deviceInfo.isLowEndDevice
    ? undefined
    : useTransform(x, [-200, -100, 0, 100, 200], [0, 1, 1, 1, 0]);

  // Optimized touch handlers for better Android performance
  const handleTouchStart = useCallback(
    (event: React.TouchEvent) => {
      // Allow scrolling when card is expanded, prevent default only when not expanded
      if (!isExpanded) {
        event.preventDefault();
      }
      const touch = event.touches[0];
      touchStartRef.current = {
        x: touch.clientX,
        y: touch.clientY,
        time: Date.now(),
      };
      dragMovedRef.current = false;
      setIsDragging(false);
    },
    [isExpanded]
  );

  const handleTouchMove = useCallback(
    (event: React.TouchEvent) => {
      if (!touchStartRef.current) return;

      // Allow scrolling when card is expanded
      if (isExpanded) return;

      const touch = event.touches[0];
      const deltaX = Math.abs(touch.clientX - touchStartRef.current.x);
      const deltaY = Math.abs(touch.clientY - touchStartRef.current.y);

      if (
        !dragMovedRef.current &&
        (deltaX > DRAG_START_THRESHOLD || deltaY > DRAG_START_THRESHOLD)
      ) {
        dragMovedRef.current = true;
        setIsDragging(true);
        // Prevent scrolling when dragging starts (but only when not expanded)
        event.preventDefault();
      }
    },
    [isExpanded]
  );

  const handleTouchEnd = useCallback((event: React.TouchEvent) => {
    if (!touchStartRef.current) return;

    const touch = event.changedTouches[0];
    const deltaX = Math.abs(touch.clientX - touchStartRef.current.x);
    const deltaY = Math.abs(touch.clientY - touchStartRef.current.y);
    const deltaTime = Date.now() - touchStartRef.current.time;

    // Only consider as a tap if not dragging and finger didn't move much
    if (!dragMovedRef.current && deltaX < 7 && deltaY < 7 && deltaTime < 350) {
      // Sponsored cards: tap opens link via onCardTap
      if ((card as any).isSponsored) {
        console.log('[Sponsored] Sponsored card tapped', { cardId: card.id });
        onCardTap?.(card);
      } else {
        setIsExpanded((value) => !value);
      }
    }

    touchStartRef.current = null;
    dragMovedRef.current = false;
    setIsDragging(false);
  }, []);

  // Optimized drag handlers
  const handleDragStart = useCallback(() => {
    setDragStartTime(Date.now());
    setIsDragging(true);
    setIsPerformanceMode(true); // Enable performance mode during drag
    onSwipeDirection?.(null);
  }, [onSwipeDirection]);

  const handleDrag = useCallback(
    (_: any, info: PanInfo) => {
      // Throttle direction updates to reduce re-renders
      const now = Date.now();
      const throttleDelay = deviceInfo.isLowEndDevice ? 50 : 16; // ~60fps for high-end, ~20fps for low-end

      if (now - lastDirectionUpdateRef.current < throttleDelay) {
        return; // Skip this update
      }

      lastDirectionUpdateRef.current = now;
      const threshold = deviceInfo.isLowEndDevice ? 30 : 20;

      if (Math.abs(info.offset.x) > threshold) {
        const direction = info.offset.x > 0 ? "menu" : "pass";
        onSwipeDirection?.(direction);
      } else {
        onSwipeDirection?.(null);
      }
      // Keep native ad overlay aligned while dragging the sponsored top card
      if (isTop && (card as any).isSponsored && isAndroid()) {
        const el = cardRef.current;
        if (el) {
          const rect = el.getBoundingClientRect();
          const x = rect.left + window.scrollX;
          const y = rect.top + window.scrollY;
          const width = rect.width;
          const height = rect.height;
          NativeAds.attach({ x, y, width, height }).catch(() => {});
        }
      }
    },
    [onSwipeDirection, deviceInfo.isLowEndDevice, isTop, card]
  );

  const handleDragEnd = useCallback(
    (_: any, info: PanInfo) => {
      const swipeDistance = Math.abs(info.offset.x);
      const swipeDirection = info.offset.x > 0 ? "menu" : "pass";
      const dragDuration = Date.now() - dragStartTime;

      // Only trigger swipe if:
      // 1. Distance is greater than threshold
      // 2. Drag duration is reasonable (not too fast, not too slow)
      // Note: No need to check horizontal ratio since we only allow horizontal movement
      if (
        swipeDistance > config.threshold &&
        dragDuration > 100 &&
        dragDuration < 2000
      ) {
        // Map menu direction back to like for the actual swipe action
        const actualDirection = swipeDirection === "menu" ? "menu" : "pass";
        if ((card as any).isSponsored) {
          console.log('[Sponsored] Sponsored card swiped', { cardId: card.id, direction: actualDirection });
        }
        onSwipe(card.id, actualDirection);
      } else {
        // Animate card back to center with device-optimized settings
        const snapDuration = performanceConfig.fastSnapBack
          ? config.snapBackDuration * 0.7
          : config.snapBackDuration;
        const animationConfig = deviceInfo.isLowEndDevice
          ? {
              duration: snapDuration,
              ease: [0.25, 0.46, 0.45, 0.94],
            }
          : {
              duration: snapDuration,
              ease: [0.25, 0.46, 0.45, 0.94],
              type: "spring" as const,
              damping: deviceInfo.isAndroid ? 25 : 20,
              stiffness: deviceInfo.isAndroid ? 400 : 300,
            };

        animate(x, 0, animationConfig as any);
        animate(y, 0, animationConfig as any);
      }

      // Reset drag state after a short delay to prevent tap trigger
      setTimeout(() => {
        setIsDragging(false);
        setIsPerformanceMode(false); // Disable performance mode after drag
        onSwipeDirection?.(null);
      }, 100);
    },
    [
      card.id,
      config.threshold,
      config.snapBackDuration,
      dragStartTime,
      onSwipe,
      onSwipeDirection,
      x,
      y,
    ]
  );

  // Native ads: load and attach when a sponsored card is the top card on Android
  useEffect(() => {
    const isSponsored = Boolean((card as any).isSponsored);
    if (!isSponsored || !isTop || !isAndroid()) return;
    const el = cardRef.current;
    if (!el) return;

    const adUnitId = (import.meta as any)?.env?.VITE_ADMOB_NATIVE_AD_UNIT_ID_ANDROID || getAndroidTestNativeAdUnitId();

    const updatePosition = async () => {
      const rect = el.getBoundingClientRect();
      const x = rect.left + window.scrollX;
      const y = rect.top + window.scrollY;
      const width = rect.width;
      const height = rect.height;
      try {
        await NativeAds.attach({ x, y, width, height });
      } catch (_) {
        // ignore
      }
    };

    const loadAndAttach = async () => {
      try {
        const testMode = isNativeAdsTestMode();
        console.log('[Sponsored] Top sponsored card; test mode =', testMode, '| adUnitId =', adUnitId);
        if (testMode) {
          // In test mode, do not call native; rely on mock card UI
          return;
        }
        await NativeAds.load({ adUnitId });
        await updatePosition();
      } catch (_) {
        // keep mock/ui only
      }
    };

    loadAndAttach();

    const onScroll = () => updatePosition();
    const onResize = () => updatePosition();
    window.addEventListener('scroll', onScroll, { passive: true });
    window.addEventListener('resize', onResize);
    const observer = new ResizeObserver(() => updatePosition());
    observer.observe(document.body);

    return () => {
      window.removeEventListener('scroll', onScroll);
      window.removeEventListener('resize', onResize);
      observer.disconnect();
      // Only detach if we were top sponsored
      NativeAds.detach().catch(() => {});
    };
  }, [isTop, card]);

  const renderStars = (rating: number) => {
    if (!rating || isNaN(rating)) return null;
    return Array.from({ length: 5 }, (_, i) => (
      <Star
        key={i}
        className={`w-4 h-4 ${
          i < Math.floor(rating)
            ? "fill-yellow-400 text-yellow-400"
            : "text-gray-300"
        }`}
      />
    ));
  };

  const renderPriceRange = (priceRange: string) => {
    if (!priceRange) return null;
    return priceRange
      .split("")
      .map((_, i) => <DollarSign key={i} className="w-3 h-3 text-green-500" />);
  };

    const MainContentOverlay = () => {
    const CardNameAndRating = () => {
        if ((card as any).isSponsored) {
          return (
            <div className="flex-1">
              <h2 className="text-2xl font-bold mb-1 text-gray-900">{mockAd.headline}</h2>
              <p className="text-sm text-gray-700">{mockAd.body}</p>
            </div>
          );
        }
        return (
          <div className="flex-1">
            <h2 className="text-3xl font-bold mb-2">{card.title}</h2>
            {card.rating && (
              <div className="flex items-center gap-2 mb-2">
                {renderStars(card.rating)}
                <span className="text-sm text-gray-600">({card.rating})</span>
              </div>
            )}
          </div>
        );
    };

    const ExpandButton = () => {
      return (
        <button
          onClick={() => {
            if (!isExpanded) {
              shouldAnimateRef.current = true;
              handleOnExpand(card.id);
            } else {
              shouldAnimateRef.current = false;
            }
            setIsExpanded(!isExpanded);
          }}
          className="bg-gradient-to-r from-purple-500 to-pink-500 hover:from-purple-600 hover:to-pink-600 p-3 rounded-2xl transition-all duration-300 ml-4 flex-shrink-0 shadow-lg hover:shadow-xl hover:scale-105"
          aria-label={isExpanded ? "Close details" : "View details"}
        >
          <ChevronUp
            className={`w-5 h-5 text-white transition-transform ${
              isExpanded ? "rotate-180" : ""
            }`}
          />
        </button>
      );
    };

    const ResturantDetails = () => {
      return (
        <div className="space-y-2">
          {card.distance && (
            <div className="flex items-center gap-2 text-sm text-gray-600">
              <MapPin className="w-4 h-4 text-purple-500" />
              <span>{card.distance}</span>
            </div>
          )}
          {card.openingHours && (
            <div className="flex items-center gap-2 text-sm text-gray-600">
              {card.openingHours !== "Closed" && (
                <Clock className="w-4 h-4 text-purple-500" />
              )}
              {card.openingHours !== "Closed" && (
                <span>
                  {card.openingHours}
                </span>
              )}
              {card.isOpenNow !== undefined && (
                <span
                  className={`ml-2 px-2 py-0.5 rounded text-xs text-white font-medium ${
                    card.isOpenNow
                      ? "bg-green-500/90 shadow-lg"
                      : "bg-red-500/90 shadow-lg"
                  }`}
                  style={{ textShadow: "1px 1px 2px rgba(0,0,0,0.8)" }}
                >
                  {card.isOpenNow ? "Open" : "Closed"}
                </span>
              )}
            </div>
          )}
        </div>
      );
    };

      return (
      <div className="absolute bottom-0 left-0 right-0 bg-white/95 backdrop-blur-md p-6 text-gray-800 border-t border-purple-200/50 shadow-lg">
        <div className="space-y-3">
          {/* Restaurant Name and Rating */}
          <div className="flex items-start justify-between">
            <CardNameAndRating />

            {/* Expand/Collapse button - Right aligned and bigger */}
              {!(card as any).isSponsored ? (
                <ExpandButton />
              ) : (
                <a
                  href={mockAd.clickUrl}
                  target="_blank"
                  rel="noopener noreferrer"
                  className="bg-gradient-to-r from-purple-500 to-pink-500 hover:from-purple-600 hover:to-pink-600 p-3 rounded-2xl transition-all duration-300 ml-4 flex-shrink-0 shadow-lg hover:shadow-xl hover:scale-105 text-white text-sm font-semibold"
                >
                  {mockAd.cta}
                </a>
              )}
          </div>

          {/* Restaurant Details */}
            {!(card as any).isSponsored && <ResturantDetails />}
        </div>
      </div>
    );
  };

  const DetailedContentContainer = () => {
    const Header = () => {
      return (
        <div className="flex items-start justify-between mb-6">
          <div className="flex-1">
            <h2 className="text-3xl font-bold mb-3 bg-gradient-to-r from-white-600 to-pink-600 bg-clip-text text-transparent">
              {card.title}
            </h2>
            {card.cuisine && (
              <div className="flex items-center gap-2 mb-3">
                <span className="text-sm bg-gradient-to-r from-purple-100 to-pink-100 text-purple-700 px-3 py-1 rounded-full font-medium">
                  {card.cuisine}
                </span>
                {card.priceRange && (
                  <div className="flex items-center">
                    {renderPriceRange(card.priceRange)}
                  </div>
                )}
              </div>
            )}
            {card.rating && (
              <div className="flex items-center gap-2">
                {renderStars(card.rating)}
                <span className="text-sm text-gray-600">({card.rating})</span>
              </div>
            )}
          </div>
          {/* Close button */}
          <button
            onClick={(e) => {
              e.preventDefault();
              e.stopPropagation();
              e.nativeEvent.stopImmediatePropagation();
              setIsExpanded(false);
            }}
            className="ml-4 p-3 rounded-2xl bg-gradient-to-r from-purple-500 to-pink-500 hover:from-purple-600 hover:to-pink-600 transition-all duration-300 shadow-lg hover:shadow-xl hover:scale-105"
            aria-label="Close details"
          >
            <ChevronUp className="w-5 h-5 text-white rotate-180" />
          </button>
        </div>
      );
    };

    const AddressSection = () => {
      return (
        <div className="flex items-center gap-3 p-4 bg-gradient-to-r from-purple-50 to-pink-50 rounded-2xl border border-purple-200/50">
          <MapPin className="w-5 h-5 text-purple-500" />
          <div className="flex-1">
            <p className="text-sm text-gray-600 mb-1">Address</p>
            <p className="font-medium text-gray-800">{card.address}</p>
          </div>
          <div
            onClick={(e) => {
              e.preventDefault();
              e.stopPropagation();
              e.nativeEvent.stopImmediatePropagation();
            }}
            onTouchStart={(e) => e.stopPropagation()}
            onTouchEnd={(e) => e.stopPropagation()}
            className="isolate"
          >
            <Button
              variant="outline"
              size="sm"
              className="bg-white hover:bg-purple-50 border-purple-200 text-purple-600 hover:text-purple-700"
              onClick={(e) => {
                e.preventDefault();
                e.stopPropagation();
                e.nativeEvent.stopImmediatePropagation();
                handleMapsClick(card?.address);
              }}
              onTouchStart={(e) => e.stopPropagation()}
              onTouchEnd={(e) => e.stopPropagation()}
            >
              Open Maps
            </Button>
          </div>
        </div>
      );
    };

    const PhoneSection = () => {
      return (
        <div className="flex items-center gap-3 p-4 bg-gradient-to-r from-blue-50 to-purple-50 rounded-2xl border border-blue-200/50">
          <Phone className="w-5 h-5 text-blue-500" />
          <div className="flex-1">
            <p className="text-sm text-gray-600">Phone</p>
            <p className="font-medium text-gray-800">{card.phone}</p>
          </div>
          {(isIOS() || isAndroid()) && (
            <Button
              variant="outline"
              size="sm"
              className="bg-white hover:bg-blue-50 border-blue-200 text-blue-600 hover:text-blue-700"
              onClick={(e) => {
                e.preventDefault();
                e.stopPropagation();
                e.nativeEvent.stopImmediatePropagation();
                window.location.href = `tel:${card.phone}`;
              }}
              onTouchStart={(e) => e.stopPropagation()}
              onTouchEnd={(e) => e.stopPropagation()}
            >
              Call
            </Button>
          )}
        </div>
      );
    };

    const WebsiteSection = () => {
      return (
        <div className="flex items-center gap-3 p-4 bg-gradient-to-r from-green-50 to-blue-50 rounded-2xl border border-green-200/50">
          <Globe className="w-5 h-5 text-green-500" />
          <div className="flex-1">
            <p className="text-sm text-gray-600">Website</p>
            <p className="font-medium text-gray-800"></p>
          </div>
          <Button
            variant="outline"
            size="sm"
            className="bg-white hover:bg-green-50 border-green-200 text-green-600 hover:text-green-700"
            onClick={(e) => {
              e.preventDefault();
              e.stopPropagation();
              e.nativeEvent.stopImmediatePropagation();
              window.open(card.website, "_blank", "noopener,noreferrer");
            }}
            onTouchStart={(e) => e.stopPropagation()}
            onTouchEnd={(e) => e.stopPropagation()}
          >
            Open Website
          </Button>
        </div>
      );
    };

    const OpeningHoursSection = () => {
      return (
        <div className="flex items-center gap-3 p-4 bg-gradient-to-r from-orange-50 to-yellow-50 rounded-2xl border border-orange-200/50">
          <Clock className="w-5 h-5 text-orange-500" />
          <div>
            <p className="text-sm text-gray-600">Hours</p>
            <p className="font-medium text-gray-800">{card.openingHours}</p>
          </div>
        </div>
      );
    };

    const AdditionalInfoSection = () => {
      return (
        <div className="mb-8">
          <h3 className="text-xl font-bold mb-4 text-white">About</h3>
          <div className="bg-gradient-to-r from-purple-50 to-pink-50 p-6 rounded-2xl border border-purple-200/50">
            <p className="text-gray-700 leading-relaxed">
              {card.placeDetails.editorialSummary.text}
            </p>
          </div>
        </div>
      );
    };

    const ReviewsSection = () => {
      return (
        <div>
          <h3 className="text-xl font-bold mb-4 text-white">
            Customer Reviews
          </h3>
          <div className="space-y-4">
            {card.reviews.map((review) => (
              <div
                key={review.id}
                className="bg-white p-6 rounded-2xl border border-gray-200 shadow-sm"
              >
                <div className="flex items-center gap-3 mb-3">
                  <div className="w-10 h-10 bg-gradient-to-r from-purple-500 to-pink-500 rounded-full flex items-center justify-center">
                    <span className="text-white font-bold text-sm">
                      {review.author.charAt(0).toUpperCase()}
                    </span>
                  </div>
                  <div className="flex-1">
                    <span className="font-semibold text-gray-800">
                      {review.author}
                    </span>
                    <div className="flex items-center gap-2 mt-1">
                      <div className="flex items-center">
                        {renderStars(review.rating)}
                      </div>
                      <span className="text-xs text-gray-500">
                        {review.relativeTime || review.date}
                      </span>
                    </div>
                  </div>
                </div>
                <p className="text-gray-700 leading-relaxed">
                  {review.comment}
                </p>
              </div>
            ))}
          </div>
        </div>
      );
    };

    return (
      <motion.div
        className="absolute inset-0 bg-white/98 backdrop-blur-md border border-purple-200/50 shadow-2xl"
        initial={shouldAnimateRef.current ? { opacity: 0, scale: 0.95 } : false}
        animate={{ opacity: 1, scale: 1 }}
        exit={{ opacity: 0, scale: 0.95 }}
        transition={{
          duration: shouldAnimateRef.current ? 0.3 : 0,
          ease: "easeOut",
        }}
        style={{ touchAction: "auto" }}
        onTouchStart={(e) => e.stopPropagation()}
        onTouchMove={(e) => e.stopPropagation()}
        onTouchEnd={(e) => e.stopPropagation()}
        onAnimationComplete={() => {
          shouldAnimateRef.current = false; // Disable animation after first render
        }}
      >
        <div
          className="h-full overflow-y-auto p-6 text-gray-800 scrollbar-thin scrollbar-thumb-purple-300/50 scrollbar-track-transparent"
          style={{ touchAction: "pan-y" }}
        >
          {/* Header */}
          <Header />

          {/* Contact Info */}
          <div className="space-y-4 mb-8">
            {card.address && <AddressSection />}
            {card.phone && <PhoneSection />}
            {card.website && <WebsiteSection />}
            {card.openingHours && <OpeningHoursSection />}
          </div>

          {/* Additional Info */}
          {card.placeDetails?.editorialSummary && <AdditionalInfoSection />}

          {/* Reviews Preview */}
          {card.reviews && card.reviews.length > 0 && <ReviewsSection />}
        </div>
      </motion.div>
    );
  };

  const MapsDialog = () => {
    return (
      <Dialog open={openMapDialog} onOpenChange={setOpenMapDialog}>
        <DialogContent>
          <DialogHeader>
            <DialogTitle>Open in Maps</DialogTitle>
          </DialogHeader>
          <div className="space-y-4 mt-2">
            <Button
              className="w-full"
              onClick={(e) => {
                e.preventDefault();
                e.stopPropagation();
                openMapsApp("google");
              }}
            >
              Google Maps
            </Button>
            {isIOS() && (
              <Button
                variant="outline"
                className="w-full"
                onClick={(e) => {
                  e.preventDefault();
                  e.stopPropagation();
                  openMapsApp("apple");
                }}
              >
                Apple Maps
              </Button>
            )}
          </div>
          <DialogFooter>
            <Button variant="ghost" onClick={() => setOpenMapDialog(false)}>
              Cancel
            </Button>
          </DialogFooter>
        </DialogContent>
      </Dialog>
    );
  };

  return (
    <motion.div
      ref={cardRef}
      className="absolute inset-4 select-none md:desktop-centered-card"
      data-swipe-card="true"
      style={{
        x,
        y: 0, // Lock vertical movement
        rotate,
        ...(opacity && { opacity }), // Only add opacity for high-end devices
        zIndex: isTop ? 5 : 5 - index,
        // Minimal hardware acceleration - only for the main draggable element
        willChange: isTop ? "transform" : "auto",
        // Use transform3d only when actively dragging to reduce WebGL contexts
        transform: isTop && isDragging ? "translate3d(0,0,0)" : undefined,
      }}
      drag={isTop && !isExpanded ? "x" : false}
      dragConstraints={{ left: -200, right: 200, top: 0, bottom: 0 }}
      dragElastic={
        deviceInfo.isLowEndDevice ? 0.3 : deviceInfo.isAndroid ? 0.4 : 0.5
      } // Reduced elastic for better performance
      dragMomentum={false} // Disable momentum for more responsive feel
      dragTransition={{ bounceStiffness: 600, bounceDamping: 20 }} // Optimized drag physics
      onDragStart={handleDragStart}
      onDrag={handleDrag}
      onDragEnd={handleDragEnd}
      whileDrag={
        deviceInfo.isLowEndDevice
          ? undefined // No scale animation on low-end devices
          : {
              scale: 1.01,
              transition: { duration: 0.05, ease: "linear" },
            }
      }
      // Optimized touch handlers for mobile devices
      onTouchStart={!isExpanded ? handleTouchStart : undefined}
      onTouchMove={!isExpanded ? handleTouchMove : undefined}
      onTouchEnd={!isExpanded ? handleTouchEnd : undefined}
      onClick={() => {
        // Desktop click support for sponsored cards
        if (!isDragging && (card as any).isSponsored) {
          onCardTap?.(card);
        }
      }}
      // Performance optimizations
      layout={false}
      layoutId={undefined}
      // Reduce animation complexity on low-end devices
      animate={performanceConfig.reducedAnimations ? false : undefined}
      // Use 2D transforms to reduce GPU load and WebGL contexts
      transformTemplate={({ x, y, rotate }) =>
        `translateX(${x}) translateY(${y}) rotate(${rotate})`
      }
    >
      {/* Card Container - Modern vibrant design with responsive styling */}
      <div
        className="relative w-full h-full bg-white rounded-3xl overflow-hidden shadow-2xl border border-purple-200/30 ring-1 ring-purple-100/50
                   md:shadow-3xl md:border-purple-300/40 md:ring-2 md:ring-purple-200/30"
        style={{
          // Minimal styling - let parent handle GPU acceleration
          contain: "layout style",
        }}
      >
        {/* Background Image Section - Full height */}
        <div
          className="absolute inset-0 bg-cover bg-center bg-gray-200"
          style={{
            backgroundImage: getCurrentImageUrl()
              ? `url(${getCurrentImageUrl()})`
              : "none",
            backgroundColor: getCurrentImageUrl() ? "transparent" : "#f3f4f6",
            // Optimize image rendering without GPU acceleration
            imageRendering: "auto" as const,
          }}
        >
          {!getCurrentImageUrl() && (
            <div className="flex items-center justify-center h-full">
              <div className="text-gray-400 text-center">
                <MapPin className="w-16 h-16 mx-auto mb-2" />
                <p className="text-sm">No image available</p>
              </div>
            </div>
          )}

          {/* Image Navigation Areas - Only show if multiple images and not expanded */}
          {card.images && card.images.length > 1 && !isExpanded && (
            <>
              {/* Left navigation area */}
              <div
                className="absolute left-0 top-0 w-1/3 h-full z-10 cursor-pointer"
                onClick={(e) => handleImageNavigation(e, "left")}
              />
              {/* Right navigation area */}
              <div
                className="absolute right-0 top-0 w-1/3 h-full z-10 cursor-pointer"
                onClick={(e) => handleImageNavigation(e, "right")}
              />
              {/* Image indicators */}
              <div className="absolute bottom-4 left-1/2 -translate-x-1/2 flex gap-1 z-10">
                {card.images.map((_: string, index: number) => (
                  <div
                    key={index}
                    className={`w-2 h-2 rounded-full ${
                      index === currentImageIndex ? "bg-white" : "bg-white/50"
                    }`}
                  />
                ))}
              </div>
            </>
          )}
        </div>
        {/* Gradient Overlay - Simplified during drag for performance */}
        <div
          className={`absolute inset-0 ${
            isPerformanceMode || deviceInfo.isLowEndDevice
              ? "bg-black/40" // Simple overlay during drag
              : "bg-gradient-to-t from-black/80 via-black/20 to-transparent"
          }`}
        />
        {/* Info Badge: show "Sponsored" label for ads */}
        <div className="absolute top-6 left-1/2 -translate-x-1/2 bg-white/95 backdrop-blur-sm px-6 py-3 rounded-2xl flex items-center gap-3 shadow-lg border border-white/50">
          {Boolean((card as any).isSponsored) ? (
            <>
              <span className="text-xs uppercase tracking-wide text-gray-700">Sponsored</span>
              {isNativeAdsTestMode() && (
                <span className="text-[10px] uppercase tracking-wide text-purple-700 bg-purple-100 px-2 py-0.5 rounded-full">Test</span>
              )}
            </>
          ) : (
            <>
              <span className="text-gray-800 font-bold text-sm">{card.cuisine}</span>
              {card.priceRange && (
                <div className="flex items-center">{renderPriceRange(card.priceRange)}</div>
              )}
            </>
          )}
        </div>

        {/* Content Overlays with AnimatePresence */}
        <AnimatePresence mode="wait">
          {isExpanded && !(card as any).isSponsored ? (
            <DetailedContentContainer key="detailed-content" />
          ) : (
            <MainContentOverlay key="main-content" />
          )}
        </AnimatePresence>
      </div>
      {openMapDialog && <MapsDialog />}
    </motion.div>
  );
}<|MERGE_RESOLUTION|>--- conflicted
+++ resolved
@@ -132,25 +132,17 @@
 
   // Get current image URL
   const getCurrentImageUrl = useCallback(() => {
-<<<<<<< HEAD
+    if ((card as any).isSponsored) {
+      if (card.photoUrls && card.photoUrls.length > 0) {
+        return card.photoUrls[Math.min(currentImageIndex, card.photoUrls.length - 1)];
+      }
+      return mockAd.imageUrl;
+    }
     if (card.photos && card.photos.length > 0) {
       return card.photos[currentImageIndex].url;
     }
     return null;
-  }, [card.images, card.photos, currentImageIndex]);
-=======
-    if ((card as any).isSponsored) {
-      if (card.photoUrls && card.photoUrls.length > 0) {
-        return card.photoUrls[Math.min(currentImageIndex, card.photoUrls.length - 1)];
-      }
-      return mockAd.imageUrl;
-    }
-    if (card.photoUrls && card.photoUrls.length > 0) {
-      return card.photoUrls[currentImageIndex];
-    }
-    return null;
-  }, [card.photoUrls, currentImageIndex, (card as any).isSponsored]);
->>>>>>> ad19303f
+  }, [card.photos, currentImageIndex, (card as any).isSponsored]);
 
   // Transform values for animations (fixed - removed useMemo around hooks)
   const rotate = useTransform(
