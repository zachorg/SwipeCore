--- conflicted
+++ resolved
@@ -148,11 +148,7 @@
       return card.photos[currentImageIndex].url;
     }
     return null;
-<<<<<<< HEAD
-  }, [card.photoUrls, currentImageIndex, (card as any).isSponsored, isNativeTestMode]);
-=======
   }, [card.photos, currentImageIndex, (card as any).isSponsored]);
->>>>>>> 4bf4a734
 
   // Transform values for animations (fixed - removed useMemo around hooks)
   const rotate = useTransform(
