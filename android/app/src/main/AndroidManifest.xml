--- conflicted
+++ resolved
@@ -15,12 +15,7 @@
         <!-- AdMob App ID meta-data using Vite env placeholder (replaced during build/sync) -->
         <meta-data
             android:name="com.google.android.gms.ads.APPLICATION_ID"
-<<<<<<< HEAD
             android:value="${VITE_ADMOB_APP_ID_ANDROID}" />
-=======
-            android:value="@string/admob_app_id"
-            tools:replace="android:value" />
->>>>>>> 45f65b70
 
         <activity
             android:configChanges="orientation|keyboardHidden|keyboard|screenSize|locale|smallestScreenSize|screenLayout|uiMode|navigation"
